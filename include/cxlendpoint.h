--- conflicted
+++ resolved
@@ -12,8 +12,11 @@
 public:
     EmuCXLBandwidth bandwidth;
     EmuCXLLatency latency;
-<<<<<<< HEAD
     uint64_t capacity;
+    std::map<uint64_t,  uint64_t> occupation;
+    std::vector<uint64_t> lazy_add;
+    std::vector<uint64_t> lazy_remove;
+
     int id = -1;
     CXLMemExpander(int read_bw, int write_bw, int read_lat, int write_lat, int id);
     double calculate_latency(double weight, struct Elem *elem); // traverse the tree to calculate the latency
@@ -26,20 +29,6 @@
     CXLCounter counter;
     int id = -1;
     explicit CXLSwitch(int id);
-=======
-    std::map<uint64_t,  uint64_t> occupation;
-    std::vector<uint64_t> lazy_add;
-    std::vector<uint64_t> lazy_remove;
-
-    int id = -1;
-    CXLEndPoint *lChild = nullptr, *rChild = nullptr, *father = nullptr;
-    float lDist = 0, rDist = 0, fDist = 0;
-    bool cFlag;
-    CXLEndPoint(int read_bw, int write_bw, int read_lat, int write_lat,int id);
-    double calculate_latency(double weight,struct Elem*elem);//traverse the tree to calculate the latency
-    double calculate_bandwidth(double weight,struct Elem*elem );
-    void delete_entry(uint64_t addr);
->>>>>>> d4e52fef
 };
 
 #endif // CXL_MEM_SIMULATOR_CXLENDPOINT_H