//
// Created by victoryang00 on 1/14/23.
//

#ifndef CXL_MEM_SIMULATOR_CXLCONTROLLER_H
#define CXL_MEM_SIMULATOR_CXLCONTROLLER_H

#include "cxlcounter.h"
#include "cxlendpoint.h"
#include "policy.h"
#include <cstdint>
#include <string_view>
#include <vector>

class CXLController :CXLSwitch {
public:
    std::vector<CXLMemExpander *> expanders{};
    Policy policy;
    int num_switches;
    CXLController(Policy policy);
<<<<<<< HEAD
    void construct_topo(std::string_view newick_tree);
    void insert_end_point(CXLMemExpander *end_point);
=======
    void construct_one(char *newick_tree, int &index, int end, CXLEndPoint *node);
    void construct_topo(std::string newick_tree);
    void insert_end_point(CXLEndPoint *end_point);
>>>>>>> d4e52fef
    double calculate_latency(double weight, struct Elem *elem); // traverse the tree to calculate the latency
    double calculate_bandwidth(double weight, struct Elem *elem);
    void delete_entry(uint64_t addr);
    void print();
}

#endif // CXL_MEM_SIMULATOR_CXLCONTROLLER_H<|MERGE_RESOLUTION|>--- conflicted
+++ resolved
@@ -18,14 +18,8 @@
     Policy policy;
     int num_switches;
     CXLController(Policy policy);
-<<<<<<< HEAD
     void construct_topo(std::string_view newick_tree);
     void insert_end_point(CXLMemExpander *end_point);
-=======
-    void construct_one(char *newick_tree, int &index, int end, CXLEndPoint *node);
-    void construct_topo(std::string newick_tree);
-    void insert_end_point(CXLEndPoint *end_point);
->>>>>>> d4e52fef
     double calculate_latency(double weight, struct Elem *elem); // traverse the tree to calculate the latency
     double calculate_bandwidth(double weight, struct Elem *elem);
     void delete_entry(uint64_t addr);
